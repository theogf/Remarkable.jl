--- conflicted
+++ resolved
@@ -15,12 +15,8 @@
 
 [compat]
 AbstractTrees = "0.3"
-<<<<<<< HEAD
+Crayons = "4.0"
 HTTP = "0.8, 0.9"
-=======
-Crayons = "4.0"
-HTTP = "0.8"
->>>>>>> 0d401d51
 JSON = "0.21"
 Parameters = "0.12"
 ZipFile = "0.9"
