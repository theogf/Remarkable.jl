name = "Remarkable"
uuid = "4ac160eb-0277-4e02-b3c6-a4c4623dd812"
authors = ["Theo Galy-Fajou <theo.galyfajou@gmail.com> and contributors"]
version = "0.1.0"

[deps]
AbstractTrees = "1520ce14-60c1-5f80-bbc7-55ef81b5835c"
Dates = "ade2ca70-3891-5945-98fb-dc099432e06a"
HTTP = "cd3eb016-35fb-5094-929b-558a96fad6f3"
JSON = "682c06a0-de6a-54ab-a142-c8b1cf79cde6"
Parameters = "d96e819e-fc66-5662-9728-84c9c7592b0a"
UUIDs = "cf7118a7-6976-5b1a-9a39-7adc72f591a4"
ZipFile = "a5390f91-8eb1-5f08-bee0-b1d1ffed6cea"

[compat]
<<<<<<< HEAD
ZipFile = "0.9"
=======
AbstractTrees = "0.3"
HTTP = "0.8"
>>>>>>> b2095689
julia = "1"

[extras]
Test = "8dfed614-e22c-5e08-85e1-65c5234f0b40"

[targets]
test = ["Test"]<|MERGE_RESOLUTION|>--- conflicted
+++ resolved
@@ -13,12 +13,9 @@
 ZipFile = "a5390f91-8eb1-5f08-bee0-b1d1ffed6cea"
 
 [compat]
-<<<<<<< HEAD
-ZipFile = "0.9"
-=======
 AbstractTrees = "0.3"
 HTTP = "0.8"
->>>>>>> b2095689
+ZipFile = "0.9"
 julia = "1"
 
 [extras]
